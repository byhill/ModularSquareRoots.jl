name = "ModularSquareRoots"
uuid = "544cf62c-00ce-4949-a641-e1b79df66db1"
authors = ["byhill <byhill.xi1ej@dralias.com> and contributors"]
version = "0.1.0"

[deps]
Primes = "27ebfcd6-29c5-5fa9-bf4b-fb8fc14df3ae"
Revise = "295af30f-e4ad-537b-8983-00126c2a3abe"

[compat]
<<<<<<< HEAD
Revise = "3"
=======
Primes = "0.5"
>>>>>>> fef80b3d
julia = "1.8"<|MERGE_RESOLUTION|>--- conflicted
+++ resolved
@@ -8,9 +8,6 @@
 Revise = "295af30f-e4ad-537b-8983-00126c2a3abe"
 
 [compat]
-<<<<<<< HEAD
 Revise = "3"
-=======
 Primes = "0.5"
->>>>>>> fef80b3d
 julia = "1.8"